--- conflicted
+++ resolved
@@ -150,20 +150,12 @@
         v2n_mat = sparse.vstack((v2s_mat, v2v_mat), format="csr")
         return v2n_mat
 
-<<<<<<< HEAD
     def surf2vol_matrix(self, pv_weight):
-=======
-    def surf2vol_matrix(self, pv_weight=False):
->>>>>>> 9a779cf7
         """
         Surface to volume projection matrix. 
 
         Args: 
-<<<<<<< HEAD
             pv_weight (bool): downweight signal by voxel-wise PV fraction
-=======
-            pv_weight (bool): default False, apply partial volume weighting.
->>>>>>> 9a779cf7
 
         Returns: 
             sparse matrix sized (surface vertices x voxels)
@@ -202,13 +194,10 @@
 
             s2v_mat = sparse.hstack(proj_mats, format="csc")
 
-<<<<<<< HEAD
         pvs = self.flat_pvs()
         s2v_mat = sparse.hstack(proj_mats, format="csc")
         if pv_weight:
             s2v_mat.data *= np.take(pvs[:,0], s2v_mat.indices)
-=======
->>>>>>> 9a779cf7
         return s2v_mat  
 
 
@@ -236,11 +225,7 @@
         Project data from volum to surface. 
 
         Args: 
-<<<<<<< HEAD
             vdata (np.array): sized n_voxels in first dimension
-=======
-            vdata: np.array, sized n_voxels in first dimension
->>>>>>> 9a779cf7
             edge_correction (bool): upweight voxels that are less than 100% brain
         
         Returns:
@@ -254,20 +239,12 @@
         return v2s_mat.dot(vdata)
 
 
-<<<<<<< HEAD
     def surf2vol(self, sdata, pv_weight): 
-=======
-    def surf2vol(self, sdata, pv_weight=False): 
->>>>>>> 9a779cf7
         """
         Project data from surface to volume. 
 
         Args: 
             sdata (np.array): sized n_vertices in first dimension (arranged L,R)
-<<<<<<< HEAD
-=======
-            pv_weight (bool): default False, apply partial volume weighting.
->>>>>>> 9a779cf7
 
         Returns: 
             np.array, sized n_voxels in first dimension 
