--- conflicted
+++ resolved
@@ -1,601 +1,596 @@
-import os.path as op
-import multiprocessing
-import warnings
-import functools
-import copy
-import shutil
-import time 
-import subprocess
-import glob
-
-import nibabel
-import numpy as np
-import tqdm
-
-from toblerone import core, estimators, utils, resampling
-from toblerone.classes import ImageSpace, Hemisphere
-from toblerone.classes import Surface, CommonParser
-
-# Simply apply a function to list of arguments.
-# Used for multiprocessing shell commands. 
-def apply_func(func, args):
-    func(*args)
-
-
-@utils.cascade_attributes
-def timer(func):
-    """Timing decorator, prints duration in minutes"""
-
-    def timed_function(*args, **kwargs):
-        t1 = time.time()
-        out = func(*args, **kwargs)
-        t2 = time.time()
-        print("Elapsed time: %.1f minutes" % ((t2-t1)//60))
-        return out 
-    
-    return timed_function
-
-
-@utils.cascade_attributes
-def enforce_and_load_common_arguments(func):
-    """
-    Decorator to enforce and pre-processes common arguments in a 
-    kwargs dict that are used across multiple functions. Note
-    some function-specific checking is still required. This intercepts the
-    kwargs dict passed to the caller, does some checking and modification 
-    in place, and then returns to the caller. The following args are handled:
-
-    Required args:
-        ref: path to a reference image in which to operate 
-        struct2ref: path to file or 4x4 array representing transformation
-            between structural space (that of the surfaces) and reference. 
-            If given as 'I', identity matrix will be used. 
-
-    Optional args: 
-        anat: a fsl_anat directory (created/augmented by make_surf_anat_dir)
-        flirt: bool denoting that the struct2ref is a FLIRT transform.
-            This means it requires special treatment. If set, then it will be
-            pre-processed in place by this function, and then the flag will 
-            be set back to false when the kwargs dict is returned to the caller
-        struct: if FLIRT given, then the path to the structural image used
-            for surface generation is required for said special treatment
-        cores: maximum number of cores to parallelise tasks across 
-            (default is N-1)
-
-    Returns: 
-        a modified copy of kwargs dictionary passed to the caller
-    """
-    
-    def enforcer(**kwargs):
-
-        # Reference image path 
-        if not kwargs.get('ref'):
-            raise RuntimeError("Path to reference image must be given")
-
-        if not op.isfile(kwargs['ref']):
-            raise RuntimeError("Reference image does not exist")
-
-        # If given a anat_dir we can load the structural image in 
-        if kwargs.get('anat'):
-            if not utils.check_anat_dir(kwargs['anat']):
-                raise RuntimeError("anat is not complete: it must contain" + 
-                    "fast, fs and first subdirectories")
-
-            kwargs['fastdir'] = kwargs['anat']
-            kwargs['fsdir'] = op.join(kwargs['anat'], 'fs')
-            kwargs['firstdir'] = op.join(kwargs['anat'], 'first_results')
-
-            # If no struct image given, try and pull it out from the anat dir
-            # But, if it has been cropped relative to original T1, then give
-            # warning (as we will not be able to convert FLIRT to world-world)
-            if not kwargs.get('struct'): 
-                if kwargs.get('flirt'):
-                    matpath = glob.glob(op.join(kwargs['anat'], '*nonroi2roi.mat'))[0]
-                    nonroi2roi = np.loadtxt(matpath)
-                    if np.any(np.abs(nonroi2roi[0:3,3])):
-                        print("Warning: T1 was cropped relative to T1_orig within" + 
-                            " fsl_fs_anat dir.\n Please ensure the struct2ref FLIRT" +
-                            " matrix is referenced to T1, not T1_orig.")
-
-                s = op.join(kwargs['anat'], 'T1.nii.gz')
-                kwargs['struct'] = s
-                if not op.isfile(s):
-                    raise RuntimeError("Could not find T1.nii.gz in the anat dir")
-
- 
-        # Structural to reference transformation. Either as array or path
-        # to file containing matrix
-        if not any([type(kwargs.get('struct2ref')) is str, 
-            type(kwargs.get('struct2ref')) is np.ndarray]):
-            raise RuntimeError("struct2ref transform must be given (either path", 
-                "or np.array object)")
-
-        else:
-            s2r = kwargs['struct2ref']
-
-            if (type(s2r) is str): 
-                if s2r == 'I':
-                    matrix = np.identity(4)
-                else:
-                    _, matExt = op.splitext(kwargs['struct2ref'])
-
-                    try: 
-                        if matExt in ['.txt', '.mat']:
-                            matrix = np.loadtxt(kwargs['struct2ref'], 
-                                dtype=np.float32)
-                        elif matExt in ['.npy', 'npz', '.pkl']:
-                            matrix = np.load(kwargs['struct2ref'])
-                        else: 
-                            matrix = np.fromfile(kwargs['struct2ref'], 
-                                dtype=np.float32)
-
-                    except Exception as e:
-                        warnings.warn("""Could not load struct2ref matrix. 
-                            File should be any type valid with numpy.load().""")
-                        raise e 
-
-                kwargs['struct2ref'] = matrix
-
-        if not kwargs['struct2ref'].shape == (4,4):
-            raise RuntimeError("struct2ref must be a 4x4 matrix")
-
-        # If FLIRT transform we need to do some clever preprocessing
-        # We then set the flirt flag to false again (otherwise later steps will 
-        # repeat the tricks and end up reverting to the original - those steps don't
-        # need to know what we did here, simply that it is now world-world again)
-        if kwargs.get('flirt'):
-            if not kwargs.get('struct'):
-                raise RuntimeError("If using a FLIRT transform, the path to the \
-                    structural image must also be given")
-            kwargs['struct2ref'] = utils._FLIRT_to_world(kwargs['struct'], kwargs['ref'], 
-                kwargs['struct2ref'])
-            kwargs['flirt'] = False 
-
-        # Processor cores
-        if not kwargs.get('cores'):
-            kwargs['cores'] = multiprocessing.cpu_count()
-
-        # Supersampling factor
-        sup = kwargs.get('super')
-        if sup is not None: 
-            try: 
-                if (type(sup) is list) and (len(sup) == 3): 
-                    sup = np.array([int(s) for s in sup])
-                else: 
-                    sup = int(sup[0])
-                    sup = np.array([sup for _ in range(3)])
-
-                if type(sup) is not np.ndarray: 
-                    raise RuntimeError() 
-            except:
-                raise RuntimeError("-super must be a value or list of 3" + 
-                    " values of int type")
-        
-            kwargs['super'] = sup.astype(np.int8)
-            print("Using manual supersampling factor", kwargs['super'])
-
-        return kwargs
-
-    def enforced(**kwargs):
-        kwargs = enforcer(**kwargs)
-        return func(**kwargs)
-
-    return enforced
-
-
-@timer
-@enforce_and_load_common_arguments
-def estimate_all(**kwargs):
-    """
-    Estimate PVs for cortex and all structures identified by FIRST within 
-    a reference image space. Use FAST to fill in non-surface PVs. 
-    All arguments are kwargs.
-
-    Required args: 
-        ref: path to reference image for which PVs are required
-        struct2ref: path to np or text file, or np.ndarray obj, denoting affine
-                registration between structural (surface) and reference space.
-                Use 'I' for identity. 
-        anat: path to anat dir directory (created by make_surf_anat_dir)
-
-    Optional args: 
-        flirt: bool denoting struct2ref is FLIRT transform. If so, set struct
-        struct: path to structural image from which surfaces were derived
-        cores: number of cores to use 
- 
-    Returns: 
-        (pvs, transformed) both dictionaries. 
-        pvs contains the PVs associated with each individual structure and 
-            also the overall combined result ('stacked')
-        transformed contains copies of each surface transformed into ref space
-    """
-
-    print("Estimating PVs for", kwargs['ref'])
-
-    # If anat dir then various subdirs are loaded by @enforce_common_args
-    # If not then direct load below 
-    if not bool(kwargs.get('anat')):
-        if not bool(kwargs.get('fsdir')):
-            if not all([ bool(kwargs.get(k)) for k in ['LWS','LPS','RWS','RPS'] ]):
-                raise RuntimeError("If fsdir not given, " + 
-                    "provide paths for LWS,LPS,RWS,RPS")
-        
-        if not (bool(kwargs.get('fastdir')) and bool(kwargs.get('firstdir'))):
-            raise RuntimeError("If not using anat dir, fastdir/firstdir required")
-   
-    # Resample FASTs to reference space. Then redefine CSF as 1-(GM+WM)
-    fasts = utils._loadFASTdir(kwargs['fastdir'])
-    output = { t: resample(fasts[t], kwargs['ref'], kwargs['struct2ref'])
-        for t in ['FAST_WM', 'FAST_GM'] } 
-    output['FAST_CSF'] = 1 - (output['FAST_WM'] + output['FAST_GM'])
-        
-    # Process subcortical structures first. 
-    FIRSTsurfs = utils._loadFIRSTdir(kwargs['firstdir'])
-    structures = [ Surface(surf, 'first', kwargs['struct'], name) 
-        for name, surf in FIRSTsurfs.items() ]
-    print("Structures found: ", end=' ')
-    [ print(s.name, end=' ') for s in structures ]
-    print('Cortex')
-    desc = 'Subcortical structures'
-
-    # To estimate against each subcortical structure, we apply the following
-    # partial func to each using a map() call. Carry kwargs from this func 
-    estimator = functools.partial(estimate_structure_wrapper, **kwargs)
-
-    # This is equivalent to a map(estimator, structures) call
-    # All the extra stuff (tqdm etc) is used for progress bar
-    results = [ pv for _, pv in 
-        tqdm.tqdm(enumerate(map(estimator, structures)), 
-        total=len(structures), desc=desc, bar_format=core.__BAR_FORMAT, 
-        ascii=True) ] 
-
-    output.update(dict(zip([s.name for s in structures], results)))
-
-    # Now do the cortex, then stack the whole lot 
-    ctx, ctxmask = estimate_cortex(**kwargs)
-    for i,t in enumerate(['_GM', '_WM', '_nonbrain']):
-       output['cortex' + t] = (ctx[:,:,:,i])
-
-    output['cortexmask'] = ctxmask
-    stacked = stack_images(
-        {k:v for k,v in output.items() if k not in ['BrStem', 'cortexmask']})
-    output['GM'] = stacked[:,:,:,0]
-    output['WM'] = stacked[:,:,:,1]
-    output['nonbrain'] = stacked[:,:,:,2]
-    output['stacked'] = stacked
-
-    return output
-
-
-def estimate_structure_wrapper(surf, **kwargs):
-    """Convenience method for parallel processing"""
-    return estimate_structure(surf=surf, **kwargs)
-
-
-@enforce_and_load_common_arguments
-def estimate_structure(**kwargs):
-    """
-    Estimate PVs for a structure defined by a single surface. 
-    All arguments are kwargs.
-    
-    Required args: 
-        ref: path to reference image for which PVs are required
-        struct2ref: path to np or text file, or np.ndarray obj, denoting affine
-                registration between structural (surface) and reference space.
-                Use 'I' for identity. 
-        surf: path to surface (see space argument below)
-
-    Optional args: 
-        space: space in which surface is defined: default is 'world' (mm coords),
-            for FIRST surfaces set as 'first' and provide 'struct'. 
-        struct: path to structural image from which surfaces were derived, reqd
-            for FIRST surfaces. 
-        cores: number of cores to use 
- 
-    Returns: 
-        pvs: PV image
-    """
-
-    # Check we either have a surface object or path to one 
-    if not bool(kwargs.get('surf')):
-        raise RuntimeError("surf kwarg must be a Surface object or path to one")
-
-    if not kwargs.get('space'): 
-        kwargs['space'] = 'world'
-
-    if type(kwargs['surf']) is str: 
-        if (kwargs['surf'].count('first')) and (kwargs['space'] == 'world'):
-            print("Warning: surface seems to be from FIRST but space was set" +
-                " as 'world'. See the docs.")
-
-        surf = Surface(kwargs['surf'], kwargs['space'], kwargs['struct'], 
-            op.split(kwargs['surf'])[1])
-    
-    elif type(kwargs['surf']) is not Surface: 
-        raise RuntimeError("surf kwarg must be a Surface object or path to one")
-
-    else: 
-        surf = kwargs['surf']
-        
-    # Load reference space, set supersampler
-    ref_space = ImageSpace(kwargs['ref'])
-
-    supersampler = kwargs.get('super')
-    if supersampler is None:
-        supersampler = np.ceil(ref_space.vox_size / 0.75).astype(np.int8)
- 
-    pvs = estimators._structure(surf, ref_space, kwargs['struct2ref'], 
-        supersampler, bool(kwargs.get('ones')), kwargs['cores'])
-
-    return pvs
-
-
-@enforce_and_load_common_arguments
-def estimate_cortex(**kwargs):
-    """
-    Estimate PVs for L/R cortex. All arguments are kwargs.
-
-    Required args: 
-        ref: path to reference image for which PVs are required
-        struct2ref: path to np or text file, or np.ndarray obj, denoting affine
-                registration between structural (surface) and reference space.
-                Use 'I' for identity. 
-
-        One of: 
-        fsdir: path to a FreeSurfer subject directory, from which L/R 
-            white/pial surfaces will be loaded 
-        LWS/LPS/RWS/RPS: individual paths to the individual surfaces,
-            eg LWS = Left White surface, RPS = Right Pial surace
-            To estimate for a single hemisphere, only provide surfaces
-            for that side. 
-
-    Optional args: 
-        space: space in which surfaces are in (world/first)
-        flirt: bool denoting struct2ref is FLIRT transform. If so, set struct
-        struct: path to structural image from which surfaces were derived
-        cores: number of cores to use 
-        stack: stack the estimates for GM/WM/non-brain into a 4D NIFTI, 
-            in that order 
- 
-    Returns: 
-        (pvs, mask, transformed) all dictionaries. 
-        pvs contains the PVs associated with each named structure and 
-            also the overall combined result ('stacked')
-        mask is a binary mask of voxels intersecting the cortex
-        transformed contains copies of each surface transformed into ref space
-    """
-
-    if not any([
-        kwargs.get('fsdir') is not None, 
-        any([ kwargs.get(s) is not None 
-            for s in ['LWS', 'LPS', 'RWS', 'RPS'] ]) ]):
-        raise RuntimeError("Either a fsdir or paths to LWS/LPS etc"
-            "must be given.")
-
-    # If subdir given, then get all the surfaces out of the surf dir
-    # If individual surface paths were given they will already be in scope
-    if kwargs.get('fsdir'):
-        surfdict = utils._loadSurfsToDict(kwargs['fsdir'])
-        kwargs.update(surfdict)
-
-    # What hemispheres are we working with?
-    sides = []
-    if all([ kwargs.get(s) is not None for s in ['LPS', 'LWS'] ]): 
-        sides.append('L')
-
-    if all([ kwargs.get(s) is not None for s in ['RPS', 'RWS'] ]): 
-        sides.append('R')
-
-    if not sides:
-        raise RuntimeError("At least one hemisphere (eg LWS/LPS required")
-
-    # Load reference ImageSpace object
-    hemispheres = [ Hemisphere(kwargs[s+'WS'], kwargs[s+'PS'], s) 
-        for s in sides ] 
-
-    ref_space = ImageSpace(kwargs['ref'])
-
-    # Set supersampler and estimate. 
-    supersampler = kwargs.get('super')
-    if supersampler is None:
-        supersampler = np.ceil(ref_space.vox_size / 0.75).astype(np.int8)
-
-    pvs, ctx_mask = estimators._cortex(hemispheres, ref_space, kwargs['struct2ref'],
-        supersampler, kwargs['cores'], bool(kwargs.get('ones')))
-
-    return (pvs, ctx_mask)
-
-
-def resample(src, ref, src2ref=None, flirt=False):
-    """
-    Resample an image via upsampling to an intermediate space followed
-    by summation back down to reference space. Wrapper for superResampleImage()
-    
-    Args:
-        src: path to source image 
-        ref: path to reference image, onto which src will be resampled 
-        src2ref: 4x4 affine transformation between src and ref, default
-            is None, to represent identity transform 
-        flirt: bool, if affine is a FLIRT matrix 
-    """
-   
-    if flirt:
-        assert src2ref is not None, 'Default src2ref cannot be FLIRT'
-        src2ref = utils._FLIRT_to_world(src, ref, src2ref)
-
-    if src2ref is None: 
-        src2ref = np.identity(4)
-
-    ref_space = ImageSpace(ref)
-    src_space = ImageSpace(src)
-    factor = np.ceil(ref_space.vox_size).astype(np.int8)
-    data = nibabel.load(src).get_fdata().astype(np.float32)
-
-    return resampling._superResampleImage(data, src_space, ref_space, src2ref, factor)
-
-
-def stack_images(images):
-    """
-    Combine the results of estimate_all() into overall PV maps
-    for each tissue. Note that the below logic is entirely specific 
-    to the surfaces produced by FreeSurfer, FIRST and how they may be
-    combined with FAST estimates. If you're going off-piste anywhere else
-    then you probably DON'T want to re-use this logic. 
-
-    Args: 
-        dictionary of PV maps, keyed as follows: all FIRST subcortical
-        structures named by their FIST convention (eg L_Caud); FAST's estimates
-        named as FAST_CSF/WM/GM; cortex estimates as cortex_GM/WM/non_brain
-
-    Returns: 
-        single 4D array of PVs, arranged GM/WM/non-brain in the 4th dim
-    """
-
-    # The logic is as follows: 
-    # Initialise everything as non-brain
-    # Write in PV estimates from the cortical surfaces. This sets the cortical GM
-    # and also all subcortical tissue as WM 
-    # Layer on top FAST's CSF estimates as non-brain. This is because surface methods
-    # dom't pick up ventricular or mid-brain CSF, so wherever FAST has found more CSF
-    # than Toblerone we will take that higher estimate 
-    # Layer in subcortical GM from each individual FIRST structure (except brain stem). 
-    # After adding in each structure's GM, recalculate CSF as either the existing amount, 
-    # or reduce the CSF estimate if the total (GM + CSF) > 1
-    # If there is any remainder unassigned in the voxel, set that as WM
-
-    # To summarise, the tissues are stacked up as: 
-    # All CSF 
-    # Cortical GM
-    # Then within the subcortex only: 
-        # All subcortical volume set as WM 
-        # Subcortical CSF fixed using FAST 
-        # Add in subcortical GM for each structure, reducing CSF if required 
-        # Set the remainder 1 - (GM+CSF) as WM in voxels that were updated 
-
-    # Copy the dict of images as we are going to make changes and dont want 
-    # to play with the caller's copy. Pop unwanted images
-    reqd_keys = utils.STRUCTURES + [ 'FAST_GM', 'FAST_WM', 'FAST_CSF', 
-        'cortex_GM', 'cortex_WM', 'cortex_nonbrain', 'cortexmask' ]
-<<<<<<< HEAD
-    reqd_keys.remove('BrStem')
-    if not all([k in images.keys() for k in reqd_keys]):
-=======
-    all_keys.remove('BrStem')
-    if not all([k in all_keys for k in images.keys()]):
->>>>>>> 1f87a70e
-        raise RuntimeError("Did not find expected keys in images dict")
-    
-    # Pop out FAST's estimates  
-    csf = images.pop('FAST_CSF').flatten()
-    wm = images.pop('FAST_WM').flatten()
-    gm = images.pop('FAST_GM')
-    shape = (*gm.shape[0:3], 3)
-
-    # Pop the cortex estimates and initialise output as all CSF
-    ctxgm = images.pop('cortex_GM').flatten()
-    ctxwm = images.pop('cortex_WM').flatten()
-    ctxnon = images.pop('cortex_nonbrain').flatten()
-    ctx = np.vstack((ctxgm, ctxwm, ctxnon)).T
-    out = np.zeros_like(ctx)
-    out[:,2] = 1
-
-    # Then write in Toblerone's cortex estimates from all voxels
-    # that contain either WM or GM (on the ctx image)
-    mask = np.logical_or(ctx[:,0], ctx[:,1])
-    out[mask,:] = ctx[mask,:]
-
-    # Layer in FAST's CSF estimates (to get mid-brain and ventricular CSF). 
-    # Where FAST has suggested a higher CSF estimate than currently exists, 
-    # and the voxel does not intersect the cortical ribbon, accept FAST's 
-    # estimate. Then update the WM estimates, reducing where necessary to allow
-    # for the greater CSF volume
-    GM_threshold = 0.01 
-    ctxmask = (ctx[:,0] > GM_threshold)
-    to_update = np.logical_and(csf > out[:,2], ~ctxmask)
-    tmpwm = out[to_update,1]
-    out[to_update,2] = csf[to_update]
-    out[to_update,1] = np.minimum(tmpwm, 1 - (out[to_update,2] + out[to_update,0]))
-
-    # Sanity checks: total tissue PV in each vox should sum to 1
-    assert np.all(out[to_update,0] <= GM_threshold), 'Some update voxels have GM'
-    assert np.all(np.abs(out.sum(1) - 1) < 1e-6), 'Voxel PVs do not sum to 1'
-
-    # For each subcortical structure, create a mask of the voxels which it 
-    # relates to. The following operations then apply only to those voxels 
-    # All subcortical structures interpreted as pure GM 
-    # Update CSF to ensure that GM + CSF in those voxels < 1 
-    # Finally, set WM as the remainder in those voxels.
-    for s in images.values():
-        smask = (s.flatten() > 0)
-        out[smask,0] = np.minimum(1, out[smask,0] + s.flatten()[smask])
-        out[smask,2] = np.minimum(out[smask,2], 1 - out[smask,0])
-        out[smask,1] = 1 - (out[smask,0] + out[smask,2])
-
-    # Final sanity check, then rescaling so all voxels sum to unity. 
-    sums = out.sum(1)
-    assert np.all(np.abs(sums - 1) < 1e-6)
-    out = out / sums[:,None]
-
-    return out.reshape(shape)
-
-
-
-def fsl_fs_anat(**kwargs):
-    """
-    Run fsl_anat (FAST & FIRST) and augment output with FreeSurfer
-
-    Args: 
-        anat: (optional) path to existing fsl_anat dir to augment
-        struct: (optional) path to T1 NIFTI to create a fresh fsl_anat dir
-        out: output path (default alongside input, named input.anat)
-    """
-
-    # We are either adding to an existing dir, or we are creating 
-    # a fresh one 
-    if (not bool(kwargs.get('anat'))) and (not bool(kwargs.get('struct'))):
-        raise RuntimeError("Either a structural image or a path to an " + 
-            "existing fsl_anat dir must be given")
-
-    if kwargs.get('struct') and (not op.isfile(kwargs['struct'])):
-        raise RuntimeError("No struct image given, or does not exist")
-
-    if kwargs.get('anat') and (not op.isdir(kwargs['anat'])):
-        raise RuntimeError("fsl_anat dir does not exist")
-
-    debug = bool(kwargs.get('debug'))
-    anat_exists = bool(kwargs.get('anat'))
-    struct = kwargs['struct']
-
-    # Run fsl_anat if needed. Either use user-supplied name or default
-    if not anat_exists:
-        outname = kwargs.get('out')
-        if not outname:
-            outname = utils._splitExts(kwargs['struct'])[0]
-            outname = op.dirname(kwargs['struct']) + outname
-        print("Preparing an fsl_anat dir at %s" % outname)
-        if outname.endswith('.anat'):
-            outname = outname[:-5]
-        cmd = 'fsl_anat -i {} -o {}'.format(struct, outname)
-        subprocess.run(cmd, shell=True)
-        outname += '.anat'
-
-    else:
-        outname = kwargs['anat']
-    
-    # Run the surface steps if reqd. 
-    # Check the fullfov T1 exists within anat_dir
-    if not op.isdir(op.join(outname, 'fs', 'surf')):
-        fullfov = op.join(outname, 'T1_fullfov.nii.gz')
-
-        if not op.isfile(fullfov):
-            raise RuntimeError("Could not find T1_fullfov.nii.gz within anat_dir %s" 
-                % outname)
-
-        print("Adding FreeSurfer to fsl_anat dir at %s" % outname)
-        utils._runFreeSurfer(fullfov, outname, debug)
-
-    if not utils.check_anat_dir(outname): 
-        raise RuntimeError("fsl_anat dir should be complete with surfaces") 
-
-    print("fsl_anat dir at %s is now complete with surfaces" % outname)
+import os.path as op
+import multiprocessing
+import warnings
+import functools
+import copy
+import shutil
+import time 
+import subprocess
+import glob
+
+import nibabel
+import numpy as np
+import tqdm
+
+from toblerone import core, estimators, utils, resampling
+from toblerone.classes import ImageSpace, Hemisphere
+from toblerone.classes import Surface, CommonParser
+
+# Simply apply a function to list of arguments.
+# Used for multiprocessing shell commands. 
+def apply_func(func, args):
+    func(*args)
+
+
+@utils.cascade_attributes
+def timer(func):
+    """Timing decorator, prints duration in minutes"""
+
+    def timed_function(*args, **kwargs):
+        t1 = time.time()
+        out = func(*args, **kwargs)
+        t2 = time.time()
+        print("Elapsed time: %.1f minutes" % ((t2-t1)//60))
+        return out 
+    
+    return timed_function
+
+
+@utils.cascade_attributes
+def enforce_and_load_common_arguments(func):
+    """
+    Decorator to enforce and pre-processes common arguments in a 
+    kwargs dict that are used across multiple functions. Note
+    some function-specific checking is still required. This intercepts the
+    kwargs dict passed to the caller, does some checking and modification 
+    in place, and then returns to the caller. The following args are handled:
+
+    Required args:
+        ref: path to a reference image in which to operate 
+        struct2ref: path to file or 4x4 array representing transformation
+            between structural space (that of the surfaces) and reference. 
+            If given as 'I', identity matrix will be used. 
+
+    Optional args: 
+        anat: a fsl_anat directory (created/augmented by make_surf_anat_dir)
+        flirt: bool denoting that the struct2ref is a FLIRT transform.
+            This means it requires special treatment. If set, then it will be
+            pre-processed in place by this function, and then the flag will 
+            be set back to false when the kwargs dict is returned to the caller
+        struct: if FLIRT given, then the path to the structural image used
+            for surface generation is required for said special treatment
+        cores: maximum number of cores to parallelise tasks across 
+            (default is N-1)
+
+    Returns: 
+        a modified copy of kwargs dictionary passed to the caller
+    """
+    
+    def enforcer(**kwargs):
+
+        # Reference image path 
+        if not kwargs.get('ref'):
+            raise RuntimeError("Path to reference image must be given")
+
+        if not op.isfile(kwargs['ref']):
+            raise RuntimeError("Reference image does not exist")
+
+        # If given a anat_dir we can load the structural image in 
+        if kwargs.get('anat'):
+            if not utils.check_anat_dir(kwargs['anat']):
+                raise RuntimeError("anat is not complete: it must contain" + 
+                    "fast, fs and first subdirectories")
+
+            kwargs['fastdir'] = kwargs['anat']
+            kwargs['fsdir'] = op.join(kwargs['anat'], 'fs')
+            kwargs['firstdir'] = op.join(kwargs['anat'], 'first_results')
+
+            # If no struct image given, try and pull it out from the anat dir
+            # But, if it has been cropped relative to original T1, then give
+            # warning (as we will not be able to convert FLIRT to world-world)
+            if not kwargs.get('struct'): 
+                if kwargs.get('flirt'):
+                    matpath = glob.glob(op.join(kwargs['anat'], '*nonroi2roi.mat'))[0]
+                    nonroi2roi = np.loadtxt(matpath)
+                    if np.any(np.abs(nonroi2roi[0:3,3])):
+                        print("Warning: T1 was cropped relative to T1_orig within" + 
+                            " fsl_fs_anat dir.\n Please ensure the struct2ref FLIRT" +
+                            " matrix is referenced to T1, not T1_orig.")
+
+                s = op.join(kwargs['anat'], 'T1.nii.gz')
+                kwargs['struct'] = s
+                if not op.isfile(s):
+                    raise RuntimeError("Could not find T1.nii.gz in the anat dir")
+
+ 
+        # Structural to reference transformation. Either as array or path
+        # to file containing matrix
+        if not any([type(kwargs.get('struct2ref')) is str, 
+            type(kwargs.get('struct2ref')) is np.ndarray]):
+            raise RuntimeError("struct2ref transform must be given (either path", 
+                "or np.array object)")
+
+        else:
+            s2r = kwargs['struct2ref']
+
+            if (type(s2r) is str): 
+                if s2r == 'I':
+                    matrix = np.identity(4)
+                else:
+                    _, matExt = op.splitext(kwargs['struct2ref'])
+
+                    try: 
+                        if matExt in ['.txt', '.mat']:
+                            matrix = np.loadtxt(kwargs['struct2ref'], 
+                                dtype=np.float32)
+                        elif matExt in ['.npy', 'npz', '.pkl']:
+                            matrix = np.load(kwargs['struct2ref'])
+                        else: 
+                            matrix = np.fromfile(kwargs['struct2ref'], 
+                                dtype=np.float32)
+
+                    except Exception as e:
+                        warnings.warn("""Could not load struct2ref matrix. 
+                            File should be any type valid with numpy.load().""")
+                        raise e 
+
+                kwargs['struct2ref'] = matrix
+
+        if not kwargs['struct2ref'].shape == (4,4):
+            raise RuntimeError("struct2ref must be a 4x4 matrix")
+
+        # If FLIRT transform we need to do some clever preprocessing
+        # We then set the flirt flag to false again (otherwise later steps will 
+        # repeat the tricks and end up reverting to the original - those steps don't
+        # need to know what we did here, simply that it is now world-world again)
+        if kwargs.get('flirt'):
+            if not kwargs.get('struct'):
+                raise RuntimeError("If using a FLIRT transform, the path to the \
+                    structural image must also be given")
+            kwargs['struct2ref'] = utils._FLIRT_to_world(kwargs['struct'], kwargs['ref'], 
+                kwargs['struct2ref'])
+            kwargs['flirt'] = False 
+
+        # Processor cores
+        if not kwargs.get('cores'):
+            kwargs['cores'] = multiprocessing.cpu_count()
+
+        # Supersampling factor
+        sup = kwargs.get('super')
+        if sup is not None: 
+            try: 
+                if (type(sup) is list) and (len(sup) == 3): 
+                    sup = np.array([int(s) for s in sup])
+                else: 
+                    sup = int(sup[0])
+                    sup = np.array([sup for _ in range(3)])
+
+                if type(sup) is not np.ndarray: 
+                    raise RuntimeError() 
+            except:
+                raise RuntimeError("-super must be a value or list of 3" + 
+                    " values of int type")
+        
+            kwargs['super'] = sup.astype(np.int8)
+            print("Using manual supersampling factor", kwargs['super'])
+
+        return kwargs
+
+    def enforced(**kwargs):
+        kwargs = enforcer(**kwargs)
+        return func(**kwargs)
+
+    return enforced
+
+
+@timer
+@enforce_and_load_common_arguments
+def estimate_all(**kwargs):
+    """
+    Estimate PVs for cortex and all structures identified by FIRST within 
+    a reference image space. Use FAST to fill in non-surface PVs. 
+    All arguments are kwargs.
+
+    Required args: 
+        ref: path to reference image for which PVs are required
+        struct2ref: path to np or text file, or np.ndarray obj, denoting affine
+                registration between structural (surface) and reference space.
+                Use 'I' for identity. 
+        anat: path to anat dir directory (created by make_surf_anat_dir)
+
+    Optional args: 
+        flirt: bool denoting struct2ref is FLIRT transform. If so, set struct
+        struct: path to structural image from which surfaces were derived
+        cores: number of cores to use 
+ 
+    Returns: 
+        (pvs, transformed) both dictionaries. 
+        pvs contains the PVs associated with each individual structure and 
+            also the overall combined result ('stacked')
+        transformed contains copies of each surface transformed into ref space
+    """
+
+    print("Estimating PVs for", kwargs['ref'])
+
+    # If anat dir then various subdirs are loaded by @enforce_common_args
+    # If not then direct load below 
+    if not bool(kwargs.get('anat')):
+        if not bool(kwargs.get('fsdir')):
+            if not all([ bool(kwargs.get(k)) for k in ['LWS','LPS','RWS','RPS'] ]):
+                raise RuntimeError("If fsdir not given, " + 
+                    "provide paths for LWS,LPS,RWS,RPS")
+        
+        if not (bool(kwargs.get('fastdir')) and bool(kwargs.get('firstdir'))):
+            raise RuntimeError("If not using anat dir, fastdir/firstdir required")
+   
+    # Resample FASTs to reference space. Then redefine CSF as 1-(GM+WM)
+    fasts = utils._loadFASTdir(kwargs['fastdir'])
+    output = { t: resample(fasts[t], kwargs['ref'], kwargs['struct2ref'])
+        for t in ['FAST_WM', 'FAST_GM'] } 
+    output['FAST_CSF'] = 1 - (output['FAST_WM'] + output['FAST_GM'])
+        
+    # Process subcortical structures first. 
+    FIRSTsurfs = utils._loadFIRSTdir(kwargs['firstdir'])
+    structures = [ Surface(surf, 'first', kwargs['struct'], name) 
+        for name, surf in FIRSTsurfs.items() ]
+    print("Structures found: ", end=' ')
+    [ print(s.name, end=' ') for s in structures ]
+    print('Cortex')
+    desc = 'Subcortical structures'
+
+    # To estimate against each subcortical structure, we apply the following
+    # partial func to each using a map() call. Carry kwargs from this func 
+    estimator = functools.partial(estimate_structure_wrapper, **kwargs)
+
+    # This is equivalent to a map(estimator, structures) call
+    # All the extra stuff (tqdm etc) is used for progress bar
+    results = [ pv for _, pv in 
+        tqdm.tqdm(enumerate(map(estimator, structures)), 
+        total=len(structures), desc=desc, bar_format=core.__BAR_FORMAT, 
+        ascii=True) ] 
+
+    output.update(dict(zip([s.name for s in structures], results)))
+
+    # Now do the cortex, then stack the whole lot 
+    ctx, ctxmask = estimate_cortex(**kwargs)
+    for i,t in enumerate(['_GM', '_WM', '_nonbrain']):
+       output['cortex' + t] = (ctx[:,:,:,i])
+
+    output['cortexmask'] = ctxmask
+    stacked = stack_images(
+        {k:v for k,v in output.items() if k not in ['BrStem', 'cortexmask']})
+    output['GM'] = stacked[:,:,:,0]
+    output['WM'] = stacked[:,:,:,1]
+    output['nonbrain'] = stacked[:,:,:,2]
+    output['stacked'] = stacked
+
+    return output
+
+
+def estimate_structure_wrapper(surf, **kwargs):
+    """Convenience method for parallel processing"""
+    return estimate_structure(surf=surf, **kwargs)
+
+
+@enforce_and_load_common_arguments
+def estimate_structure(**kwargs):
+    """
+    Estimate PVs for a structure defined by a single surface. 
+    All arguments are kwargs.
+    
+    Required args: 
+        ref: path to reference image for which PVs are required
+        struct2ref: path to np or text file, or np.ndarray obj, denoting affine
+                registration between structural (surface) and reference space.
+                Use 'I' for identity. 
+        surf: path to surface (see space argument below)
+
+    Optional args: 
+        space: space in which surface is defined: default is 'world' (mm coords),
+            for FIRST surfaces set as 'first' and provide 'struct'. 
+        struct: path to structural image from which surfaces were derived, reqd
+            for FIRST surfaces. 
+        cores: number of cores to use 
+ 
+    Returns: 
+        pvs: PV image
+    """
+
+    # Check we either have a surface object or path to one 
+    if not bool(kwargs.get('surf')):
+        raise RuntimeError("surf kwarg must be a Surface object or path to one")
+
+    if not kwargs.get('space'): 
+        kwargs['space'] = 'world'
+
+    if type(kwargs['surf']) is str: 
+        if (kwargs['surf'].count('first')) and (kwargs['space'] == 'world'):
+            print("Warning: surface seems to be from FIRST but space was set" +
+                " as 'world'. See the docs.")
+
+        surf = Surface(kwargs['surf'], kwargs['space'], kwargs['struct'], 
+            op.split(kwargs['surf'])[1])
+    
+    elif type(kwargs['surf']) is not Surface: 
+        raise RuntimeError("surf kwarg must be a Surface object or path to one")
+
+    else: 
+        surf = kwargs['surf']
+        
+    # Load reference space, set supersampler
+    ref_space = ImageSpace(kwargs['ref'])
+
+    supersampler = kwargs.get('super')
+    if supersampler is None:
+        supersampler = np.ceil(ref_space.vox_size / 0.75).astype(np.int8)
+ 
+    pvs = estimators._structure(surf, ref_space, kwargs['struct2ref'], 
+        supersampler, bool(kwargs.get('ones')), kwargs['cores'])
+
+    return pvs
+
+
+@enforce_and_load_common_arguments
+def estimate_cortex(**kwargs):
+    """
+    Estimate PVs for L/R cortex. All arguments are kwargs.
+
+    Required args: 
+        ref: path to reference image for which PVs are required
+        struct2ref: path to np or text file, or np.ndarray obj, denoting affine
+                registration between structural (surface) and reference space.
+                Use 'I' for identity. 
+
+        One of: 
+        fsdir: path to a FreeSurfer subject directory, from which L/R 
+            white/pial surfaces will be loaded 
+        LWS/LPS/RWS/RPS: individual paths to the individual surfaces,
+            eg LWS = Left White surface, RPS = Right Pial surace
+            To estimate for a single hemisphere, only provide surfaces
+            for that side. 
+
+    Optional args: 
+        space: space in which surfaces are in (world/first)
+        flirt: bool denoting struct2ref is FLIRT transform. If so, set struct
+        struct: path to structural image from which surfaces were derived
+        cores: number of cores to use 
+        stack: stack the estimates for GM/WM/non-brain into a 4D NIFTI, 
+            in that order 
+ 
+    Returns: 
+        (pvs, mask, transformed) all dictionaries. 
+        pvs contains the PVs associated with each named structure and 
+            also the overall combined result ('stacked')
+        mask is a binary mask of voxels intersecting the cortex
+        transformed contains copies of each surface transformed into ref space
+    """
+
+    if not any([
+        kwargs.get('fsdir') is not None, 
+        any([ kwargs.get(s) is not None 
+            for s in ['LWS', 'LPS', 'RWS', 'RPS'] ]) ]):
+        raise RuntimeError("Either a fsdir or paths to LWS/LPS etc"
+            "must be given.")
+
+    # If subdir given, then get all the surfaces out of the surf dir
+    # If individual surface paths were given they will already be in scope
+    if kwargs.get('fsdir'):
+        surfdict = utils._loadSurfsToDict(kwargs['fsdir'])
+        kwargs.update(surfdict)
+
+    # What hemispheres are we working with?
+    sides = []
+    if all([ kwargs.get(s) is not None for s in ['LPS', 'LWS'] ]): 
+        sides.append('L')
+
+    if all([ kwargs.get(s) is not None for s in ['RPS', 'RWS'] ]): 
+        sides.append('R')
+
+    if not sides:
+        raise RuntimeError("At least one hemisphere (eg LWS/LPS required")
+
+    # Load reference ImageSpace object
+    hemispheres = [ Hemisphere(kwargs[s+'WS'], kwargs[s+'PS'], s) 
+        for s in sides ] 
+
+    ref_space = ImageSpace(kwargs['ref'])
+
+    # Set supersampler and estimate. 
+    supersampler = kwargs.get('super')
+    if supersampler is None:
+        supersampler = np.ceil(ref_space.vox_size / 0.75).astype(np.int8)
+
+    pvs, ctx_mask = estimators._cortex(hemispheres, ref_space, kwargs['struct2ref'],
+        supersampler, kwargs['cores'], bool(kwargs.get('ones')))
+
+    return (pvs, ctx_mask)
+
+
+def resample(src, ref, src2ref=None, flirt=False):
+    """
+    Resample an image via upsampling to an intermediate space followed
+    by summation back down to reference space. Wrapper for superResampleImage()
+    
+    Args:
+        src: path to source image 
+        ref: path to reference image, onto which src will be resampled 
+        src2ref: 4x4 affine transformation between src and ref, default
+            is None, to represent identity transform 
+        flirt: bool, if affine is a FLIRT matrix 
+    """
+   
+    if flirt:
+        assert src2ref is not None, 'Default src2ref cannot be FLIRT'
+        src2ref = utils._FLIRT_to_world(src, ref, src2ref)
+
+    if src2ref is None: 
+        src2ref = np.identity(4)
+
+    ref_space = ImageSpace(ref)
+    src_space = ImageSpace(src)
+    factor = np.ceil(ref_space.vox_size).astype(np.int8)
+    data = nibabel.load(src).get_fdata().astype(np.float32)
+
+    return resampling._superResampleImage(data, src_space, ref_space, src2ref, factor)
+
+
+def stack_images(images):
+    """
+    Combine the results of estimate_all() into overall PV maps
+    for each tissue. Note that the below logic is entirely specific 
+    to the surfaces produced by FreeSurfer, FIRST and how they may be
+    combined with FAST estimates. If you're going off-piste anywhere else
+    then you probably DON'T want to re-use this logic. 
+
+    Args: 
+        dictionary of PV maps, keyed as follows: all FIRST subcortical
+        structures named by their FIST convention (eg L_Caud); FAST's estimates
+        named as FAST_CSF/WM/GM; cortex estimates as cortex_GM/WM/non_brain
+
+    Returns: 
+        single 4D array of PVs, arranged GM/WM/non-brain in the 4th dim
+    """
+
+    # The logic is as follows: 
+    # Initialise everything as non-brain
+    # Write in PV estimates from the cortical surfaces. This sets the cortical GM
+    # and also all subcortical tissue as WM 
+    # Layer on top FAST's CSF estimates as non-brain. This is because surface methods
+    # dom't pick up ventricular or mid-brain CSF, so wherever FAST has found more CSF
+    # than Toblerone we will take that higher estimate 
+    # Layer in subcortical GM from each individual FIRST structure (except brain stem). 
+    # After adding in each structure's GM, recalculate CSF as either the existing amount, 
+    # or reduce the CSF estimate if the total (GM + CSF) > 1
+    # If there is any remainder unassigned in the voxel, set that as WM
+
+    # To summarise, the tissues are stacked up as: 
+    # All CSF 
+    # Cortical GM
+    # Then within the subcortex only: 
+        # All subcortical volume set as WM 
+        # Subcortical CSF fixed using FAST 
+        # Add in subcortical GM for each structure, reducing CSF if required 
+        # Set the remainder 1 - (GM+CSF) as WM in voxels that were updated 
+
+    # Copy the dict of images as we are going to make changes and dont want 
+    # to play with the caller's copy. Pop unwanted images
+    reqd_keys = utils.STRUCTURES + [ 'FAST_GM', 'FAST_WM', 'FAST_CSF', 
+        'cortex_GM', 'cortex_WM', 'cortex_nonbrain', 'cortexmask' ]
+    reqd_keys.remove('BrStem')
+    if not all([k in reqd_keys for k in images.keys()]):
+        raise RuntimeError("Did not find expected keys in images dict")
+    
+    # Pop out FAST's estimates  
+    csf = images.pop('FAST_CSF').flatten()
+    wm = images.pop('FAST_WM').flatten()
+    gm = images.pop('FAST_GM')
+    shape = (*gm.shape[0:3], 3)
+
+    # Pop the cortex estimates and initialise output as all CSF
+    ctxgm = images.pop('cortex_GM').flatten()
+    ctxwm = images.pop('cortex_WM').flatten()
+    ctxnon = images.pop('cortex_nonbrain').flatten()
+    ctx = np.vstack((ctxgm, ctxwm, ctxnon)).T
+    out = np.zeros_like(ctx)
+    out[:,2] = 1
+
+    # Then write in Toblerone's cortex estimates from all voxels
+    # that contain either WM or GM (on the ctx image)
+    mask = np.logical_or(ctx[:,0], ctx[:,1])
+    out[mask,:] = ctx[mask,:]
+
+    # Layer in FAST's CSF estimates (to get mid-brain and ventricular CSF). 
+    # Where FAST has suggested a higher CSF estimate than currently exists, 
+    # and the voxel does not intersect the cortical ribbon, accept FAST's 
+    # estimate. Then update the WM estimates, reducing where necessary to allow
+    # for the greater CSF volume
+    GM_threshold = 0.01 
+    ctxmask = (ctx[:,0] > GM_threshold)
+    to_update = np.logical_and(csf > out[:,2], ~ctxmask)
+    tmpwm = out[to_update,1]
+    out[to_update,2] = csf[to_update]
+    out[to_update,1] = np.minimum(tmpwm, 1 - (out[to_update,2] + out[to_update,0]))
+
+    # Sanity checks: total tissue PV in each vox should sum to 1
+    assert np.all(out[to_update,0] <= GM_threshold), 'Some update voxels have GM'
+    assert np.all(np.abs(out.sum(1) - 1) < 1e-6), 'Voxel PVs do not sum to 1'
+
+    # For each subcortical structure, create a mask of the voxels which it 
+    # relates to. The following operations then apply only to those voxels 
+    # All subcortical structures interpreted as pure GM 
+    # Update CSF to ensure that GM + CSF in those voxels < 1 
+    # Finally, set WM as the remainder in those voxels.
+    for s in images.values():
+        smask = (s.flatten() > 0)
+        out[smask,0] = np.minimum(1, out[smask,0] + s.flatten()[smask])
+        out[smask,2] = np.minimum(out[smask,2], 1 - out[smask,0])
+        out[smask,1] = 1 - (out[smask,0] + out[smask,2])
+
+    # Final sanity check, then rescaling so all voxels sum to unity. 
+    sums = out.sum(1)
+    assert np.all(np.abs(sums - 1) < 1e-6)
+    out = out / sums[:,None]
+
+    return out.reshape(shape)
+
+
+
+def fsl_fs_anat(**kwargs):
+    """
+    Run fsl_anat (FAST & FIRST) and augment output with FreeSurfer
+
+    Args: 
+        anat: (optional) path to existing fsl_anat dir to augment
+        struct: (optional) path to T1 NIFTI to create a fresh fsl_anat dir
+        out: output path (default alongside input, named input.anat)
+    """
+
+    # We are either adding to an existing dir, or we are creating 
+    # a fresh one 
+    if (not bool(kwargs.get('anat'))) and (not bool(kwargs.get('struct'))):
+        raise RuntimeError("Either a structural image or a path to an " + 
+            "existing fsl_anat dir must be given")
+
+    if kwargs.get('struct') and (not op.isfile(kwargs['struct'])):
+        raise RuntimeError("No struct image given, or does not exist")
+
+    if kwargs.get('anat') and (not op.isdir(kwargs['anat'])):
+        raise RuntimeError("fsl_anat dir does not exist")
+
+    debug = bool(kwargs.get('debug'))
+    anat_exists = bool(kwargs.get('anat'))
+    struct = kwargs['struct']
+
+    # Run fsl_anat if needed. Either use user-supplied name or default
+    if not anat_exists:
+        outname = kwargs.get('out')
+        if not outname:
+            outname = utils._splitExts(kwargs['struct'])[0]
+            outname = op.dirname(kwargs['struct']) + outname
+        print("Preparing an fsl_anat dir at %s" % outname)
+        if outname.endswith('.anat'):
+            outname = outname[:-5]
+        cmd = 'fsl_anat -i {} -o {}'.format(struct, outname)
+        subprocess.run(cmd, shell=True)
+        outname += '.anat'
+
+    else:
+        outname = kwargs['anat']
+    
+    # Run the surface steps if reqd. 
+    # Check the fullfov T1 exists within anat_dir
+    if not op.isdir(op.join(outname, 'fs', 'surf')):
+        fullfov = op.join(outname, 'T1_fullfov.nii.gz')
+
+        if not op.isfile(fullfov):
+            raise RuntimeError("Could not find T1_fullfov.nii.gz within anat_dir %s" 
+                % outname)
+
+        print("Adding FreeSurfer to fsl_anat dir at %s" % outname)
+        utils._runFreeSurfer(fullfov, outname, debug)
+
+    if not utils.check_anat_dir(outname): 
+        raise RuntimeError("fsl_anat dir should be complete with surfaces") 
+
+    print("fsl_anat dir at %s is now complete with surfaces" % outname)
     return outname 