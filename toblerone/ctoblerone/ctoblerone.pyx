import numpy as np
cimport numpy as np
import cython

<<<<<<< HEAD
from libc.math cimport fabs


@cython.boundscheck(False) 
@cython.wraparound(False) 
cpdef char tribox_overlap(float[:] box_cent, 
                    float[:] half_size, 
                    float[:,:] verts) nogil:

    """
    Cython implementation of Tomas Akenine-Moller's triangle-box overlap test. 
    Reproduced with original comments by Tom Kirk, 2020. 

    AABB-triangle overlap test code                     
    by Tomas Akenine-Möller                             
    Function: int triBoxOverlap(float boxcenter[3],     
             float boxhalfsize[3],float triverts[3][3]);
    History:                                            
      2001-03-05: released the code in its first version
      2001-06-18: changed the order of the tests, faster
                                                        
    Acknowledgement: Many thanks to Pierre Terdiman for 
    suggestions and discussions on how to optimize code.
    Thanks to David Hunt for finding a ">="-bug!        
    """
=======
# External function imports from ../src directory
cdef extern from "tribox.h":
    char triBoxOverlap(const float boxcenter[3], const float boxhalfsize[3], const float triverts[3][3])
>>>>>>> 1585e259

    #use separating axis theorem to test overlap between triangle and box
    #need to test for overlap in these directions:
    #1) the {x,y,z}-directions (actually, since we use the AABB of the triangle
    #   we do not even need to test these)
    #2) normal of the triangle
    #3) crossproduct(edge from tri, {x,y,z}-direction)
    #   this gives 3x3=9 more tests

    cdef float v0[3]
    cdef float v1[3]
    cdef float v2[3]
    cdef float normal[3]
    cdef float e0[3]
    cdef float e1[3]
    cdef float e2[3] 
    cdef float vmin[3]
    cdef float vmax[3]
    cdef Py_ssize_t idx 
    cdef float mini,maxi,d,p0,p1,p2,rad,fex,fey,fez

    for idx in range(3):            
        v0[idx] = verts[0,idx] - box_cent[idx]
        v1[idx] = verts[1,idx] - box_cent[idx]
        v2[idx] = verts[2,idx] - box_cent[idx]
        e0[idx] = v1[idx] - v0[idx]
        e1[idx] = v2[idx] - v1[idx] 
        e2[idx] = v0[idx] - v2[idx] 

    #Bullet 3: 
    # test the 9 tests first (this was faster)
    fex = fabs(e0[0])
    fey = fabs(e0[1])
    fez = fabs(e0[2])

    #AXISTEST_X01(e0[Z], e0[Y], fez, fey);
    p0 = e0[2] * v0[1] - e0[1] * v0[2];                    
    p2 = e0[2] * v2[1] - e0[1] * v2[2];                    
    if (p0 < p2): 
        mini = p0
        maxi = p2 
    else:
        mini = p2
        maxi = p0

    rad = fez * half_size[1] + fey * half_size[2];  
    if (mini > rad) or (maxi <- rad): 
        return 0 

    #AXISTEST_Y02(e0[Z], e0[X], fez, fex);
    p0 = -e0[2] * v0[0] + e0[0] * v0[2];                    
    p2 = -e0[2] * v2[0] + e0[0] * v2[2];   
    if (p0 < p2): 
        mini = p0
        maxi = p2 
    else:
        mini = p2
        maxi = p0

    rad = fez * half_size[0] + fex * half_size[2]
    if (mini > rad) or (maxi <- rad): 
        return 0 

    #AXISTEST_Z12(e0[Y], e0[X], fey, fex);
    p1 = e0[1] * v1[0] - e0[0] * v1[1];                   
    p2 = e0[1] * v2[0] - e0[0] * v2[1];  
    if (p2 < p1):
        mini=p2
        maxi=p1
    else:
        mini=p1 
        maxi=p2
        
    rad = fey * half_size[0] + fex * half_size[1];
    if (mini > rad) or (maxi <- rad): 
        return 0 


    fex = fabs(e1[0])
    fey = fabs(e1[1])
    fez = fabs(e1[2])

    #AXISTEST_X01(e1[Z], e1[Y], fez, fey);
    p0 = e1[2] * v0[1] - e1[1] * v0[2];                    
    p2 = e1[2] * v2[1] - e1[1] * v2[2];                    
    if (p0 < p2): 
        mini = p0
        maxi = p2 
    else:
        mini = p2
        maxi = p0

    rad = fez * half_size[1] + fey * half_size[2];  
    if (mini > rad) or (maxi <- rad): 
        return 0 

    #AXISTEST_Y02(e1[Z], e1[X], fez, fex);
    p0 = -e1[2] * v0[0] + e1[0] * v0[2];                    
    p2 = -e1[2] * v2[0] + e1[0] * v2[2];   
    if (p0 < p2): 
        mini = p0
        maxi = p2 
    else:
        mini = p2
        maxi = p0

    rad = fez * half_size[0] + fex * half_size[2]
    if (mini > rad) or (maxi <- rad): 
        return 0 

    #AXISTEST_Z0(e1[Y], e1[X], fey, fex);
    p0 = e1[1] * v0[0] - e1[0] * v0[1];  
    p1 = e1[1] * v1[0] - e1[0] * v1[1];  
    if (p0 < p1):
        mini=p0 
        maxi=p1
    else:
        mini=p1
        maxi=p0

    rad = fey * half_size[0] + fex * half_size[1];   
    if (mini > rad) or (maxi <- rad): 
        return 0 


    fex = fabs(e2[0])
    fey = fabs(e2[1])
    fez = fabs(e2[2])

    #AXISTEST_X2(e2[Z], e2[Y], fez, fey);
    p0 = e2[2] * v0[1] - e2[1] * v0[2]                  
    p1 = e2[2] * v1[1] - e2[1] * v1[2]                   
    if(p0<p1):
        mini = p0
        maxi = p1
    else:
        mini = p1
        maxi = p0
    
    rad = fez * half_size[1] + fey * half_size[2];  
    if (mini > rad) or (maxi <- rad): 
        return 0 

    #AXISTEST_Y1(e2[Z], e2[X], fez, fex);
    p0 = -e2[2] * v0[0] + e2[0] * v0[2]                  
    p1 = -e2[2] * v1[0] + e2[0] * v1[2]                     
    if(p0<p1):
        mini = p0
        maxi = p1
    else:
        mini = p1
        maxi = p0    

    rad = fez * half_size[0] + fex * half_size[2];  
    if (mini > rad) or (maxi <- rad): 
        return 0 

    #AXISTEST_Z12(e2[Y], e2[X], fey, fex);
    p1 = e2[1] * v1[0] - e2[0] * v1[1];                    
    p2 = e2[1] * v2[0] - e2[0] * v2[1];                    
    if (p2 < p1):
        mini=p2
        maxi=p1
    else:
        mini=p1 
        maxi=p2   

    rad = fey * half_size[0] + fex * half_size[1];   
    if (mini > rad) or (maxi <- rad): 
        return 0 

    #Bullet 1: 
    # first test overlap in the {x,y,z}-directions 
    # find min, max of the triangle each direction, and test for overlap in 
    # that direction -- this is equivalent to testing a minimal AABB around 
    # the triangle against the AABB 

    mini = v0[0]
    maxi = v0[0]
    if v1[0] < mini: mini = v1[0]
    if v1[0] > maxi: maxi = v1[0] 
    if v2[0] < mini: mini = v2[0] 
    if v2[0] > maxi: maxi = v2[0] 
    if (mini > half_size[0]) or (maxi<-half_size[0]): 
        return 0 

    mini = v0[1]
    maxi = v0[1]
    if v1[1] < mini: mini = v1[1]
    if v1[1] > maxi: maxi = v1[1] 
    if v2[1] < mini: mini = v2[1] 
    if v2[1] > maxi: maxi = v2[1] 
    if (mini > half_size[1]) or (maxi<-half_size[1]): 
        return 0 

    mini = v0[2]
    maxi = v0[2]
    if v1[2] < mini: mini = v1[2]
    if v1[2] > maxi: maxi = v1[2] 
    if v2[2] < mini: mini = v2[2] 
    if v2[2] > maxi: maxi = v2[2] 
    if (mini > half_size[2]) or (maxi<-half_size[2]): 
        return 0 

    normal[0] = (e0[1] * e1[2]) - (e0[2] * e1[1])
    normal[1] = (e0[2] * e1[0]) - (e0[0] * e1[2])
    normal[2] = (e0[0] * e1[1]) - (e0[1] * e1[0])
    d = -dot(normal, v0)

    #Bullet 2:
    # test if the box intersects the plane of the triangle
    # compute plane equation of triangle: normal*x+d=0
    for idx in range(3): 
        if (normal[idx] > 0.0):
            vmin[idx] = -half_size[idx]
            vmax[idx] = half_size[idx]

        else:
            vmin[idx] = half_size[idx]
            vmax[idx] = -half_size[idx]

    if (dot(&normal[0], &vmin[0]) + d) > 0.0:
        return 0
    if (dot(&normal[0], &vmax[0]) + d) >= 0.0:
        return 1
    return 0 

<<<<<<< HEAD

@cython.boundscheck(False) 
@cython.wraparound(False) 
cdef float dot(float a[3], float b[3]) nogil:
    cdef float out = ((a[0] * b[0]) + (a[1] * b[1]) + (a[2] * b[2]))
    return out 
=======
@cython.boundscheck(False) 
@cython.wraparound(False) 
def _ctestTriangleVoxelIntersection(voxCent, halfSize, tri):
    """
    Test if triangle intersects voxel. 
    WARNING: this function expects voxel half size, not full size, 
    as is the case for _cyfilterTriangles()
    """

    cdef float[:] vC = voxCent.flatten()
    cdef float[:] hS = halfSize.flatten()
    cdef float verts[3][3]
    for i in range(3):
        verts[0][i] = tri[0,i]
        verts[1][i] = tri[1,i]
        verts[2][i] = tri[2,i]

    return bool(triBoxOverlap(&vC[0], &hS[0], &verts[0]))
>>>>>>> 1585e259


@cython.boundscheck(False) 
@cython.wraparound(False) 
<<<<<<< HEAD
cpdef filterTriangles(int[:,:] tris, 
                         float[:,:] points, 
                         float[:] vox_cent, 
                         float[:] half_size):
=======
def _cyfilterTriangles(tris, points, vC, vS):
>>>>>>> 1585e259
    """
    Test if multiple triangles intersect voxel defined
    by centre vox_cent and half_size 
    """
    
<<<<<<< HEAD
    cdef Py_ssize_t t
    cdef np.ndarray[char, ndim=1, cast=True] fltr = np.zeros(tris.shape[0], dtype=np.bool)
    verts_array = np.empty((3,3), dtype=np.float32)
    cdef float[:,:] verts = verts_array

    for t in range(tris.shape[0]):
        with nogil:
            verts[0,:] = points[tris[t,0],:]
            verts[1,:] = points[tris[t,1],:]
            verts[2,:] = points[tris[t,2],:]
        fltr[t] = tribox_overlap(vox_cent, half_size, verts_array)   
=======
    cdef Py_ssize_t t, a, b, c, i 
    cdef np.ndarray[char, ndim=1, cast=True] fltr = \
        np.zeros(tris.shape[0], dtype=bool)
    
    cdef np.ndarray[float, ndim=1] voxCent = vC.flatten() 
    cdef np.ndarray[float, ndim=1] halfSize = vS.flatten() 
    cdef float tri[3][3]
    for i in range(3):
        halfSize[i] = halfSize[i]/2 

    for t in range(tris.shape[0]):
        a = tris[t,0]
        b = tris[t,1]
        c = tris[t,2]

        for i in range(3):
            tri[0][i] = points[a,i]
            tri[1][i] = points[b,i]
            tri[2][i] = points[c,i]

        fltr[t] = triBoxOverlap(&voxCent[0], &halfSize[0], &tri[0])     
>>>>>>> 1585e259

    return fltr 


@cython.boundscheck(False) 
@cython.wraparound(False) 
<<<<<<< HEAD
cpdef test_ray_tris_intersection(int[:,:] tris, float[:,:] points, 
                                float[:] start, int ax1, int ax2):
    """
    Test if a ray intersects a group of triangles. With thanks to 
    Tim Coalson, this is a direct port of his HCP wb_command code. 

    Args: 
        tris (np.array): 2D array of int32 triangle indices. 
        points (np.array): 2D array of float32 triangle points. 
        start (np.array): 3-vector of float32, ray origin 
        ax1 (int): one of the axes (X1, Y2, Z3) ray does not travel along
        ax2 (int): the other axis ray does not travel along 

    Returns: 
        (np.array), 1D of bool, length equal to triangles
    """
    

    cdef np.ndarray[char, ndim=1, cast=True] fltr_array = \
        np.zeros(tris.shape[0], dtype=np.bool)
    cdef char[::] fltr = fltr_array
    verts_array = np.empty((3,3), dtype=np.float32)
    cdef float[:,:] verts = verts_array
    cdef Py_ssize_t t,i,j,ti,tj 
    cdef char intersection 

    with nogil: 

        for t in range(tris.shape[0]):
            verts[0,:] = points[tris[t,0],:]
            verts[1,:] = points[tris[t,1],:]
            verts[2,:] = points[tris[t,2],:]
            intersection = 0 
            j = 2 
            for i in range(3):

                # if one vertex is on one side of the point in the x direction, 
                # and the other is on the other side (equal case is treated as greater)
                if ((verts[i,ax1] < start[ax1]) != (verts[j,ax1] < start[ax1])): 

                    #reorient the segment consistently to get a consistent answer
                    if (verts[i,ax1] < verts[j,ax1]):
                        ti = i; tj = j;
                    else:
                        ti = j; tj = i;

                    # if the point on the line described by the two vertices with 
                    # the same x coordinate is above (greater y) than the test point
                    if (((verts[ti,ax2] - verts[tj,ax2]) / (verts[ti,ax1] - verts[tj,ax1])) 
                        * (start[ax1] - verts[tj,ax1]) + verts[tj,ax2] > start[ax2]):
                        intersection = not intersection # even/odd winding rule
    
                # consecutive vertices, does 2,0 then 0,1 then 1,2
                j = i
=======
def _cytestManyRayTriangleIntersections(int[:,:] tris, float[:,:] points, start, int ax1, int ax2):
    """
    Test if a ray intersects triangles. The ray originates from the point 
    defined by start and travels along the dimension NOT specified by ax1 
    and ax2 (e.g 0 corresponds to X)
    """

    cdef np.ndarray[float, ndim=1] st = start.flatten()
    cdef np.ndarray[char, ndim=1, cast=True] fltr = np.zeros(tris.shape[0], dtype=np.bool)
    cdef Py_ssize_t t, a, b, c
    cdef float tri[3][3]

    for t in range(tris.shape[0]):
        a = tris[t,0]
        b = tris[t,1]
        c = tris[t,2]

        for i in range(3):
            tri[0][i] = points[a,i]
            tri[1][i] = points[b,i]
            tri[2][i] = points[c,i]

        fltr[t] = testRayTriangleIntersection(tri, &st[0], ax1, ax2)     
>>>>>>> 1585e259

            fltr[t] = intersection 

    return fltr_array

@cython.boundscheck(False) 
@cython.wraparound(False) 
<<<<<<< HEAD
cpdef quick_cross(float[::] a, float[::] b):
=======
def _quick_cross(float[::] a, float[::] b):
>>>>>>> 1585e259
    """
    Unsafe (no bounds check) cross product of a,b
    Args:
        a (np.array): 3 elements
        b (np.array): 3 elements
    Returns: 
        np.array, 3 elements
    """

    cdef float[::] out = np.empty(3, dtype=np.float32)
    with nogil: 
        out[0] = (a[1]*b[2]) - (a[2]*b[1])
        out[1] = (a[2]*b[0]) - (a[0]*b[2])
        out[2] = (a[0]*b[1]) - (a[1]*b[0])

    return out <|MERGE_RESOLUTION|>--- conflicted
+++ resolved
@@ -2,37 +2,9 @@
 cimport numpy as np
 import cython
 
-<<<<<<< HEAD
-from libc.math cimport fabs
-
-
-@cython.boundscheck(False) 
-@cython.wraparound(False) 
-cpdef char tribox_overlap(float[:] box_cent, 
-                    float[:] half_size, 
-                    float[:,:] verts) nogil:
-
-    """
-    Cython implementation of Tomas Akenine-Moller's triangle-box overlap test. 
-    Reproduced with original comments by Tom Kirk, 2020. 
-
-    AABB-triangle overlap test code                     
-    by Tomas Akenine-Möller                             
-    Function: int triBoxOverlap(float boxcenter[3],     
-             float boxhalfsize[3],float triverts[3][3]);
-    History:                                            
-      2001-03-05: released the code in its first version
-      2001-06-18: changed the order of the tests, faster
-                                                        
-    Acknowledgement: Many thanks to Pierre Terdiman for 
-    suggestions and discussions on how to optimize code.
-    Thanks to David Hunt for finding a ">="-bug!        
-    """
-=======
 # External function imports from ../src directory
 cdef extern from "tribox.h":
     char triBoxOverlap(const float boxcenter[3], const float boxhalfsize[3], const float triverts[3][3])
->>>>>>> 1585e259
 
     #use separating axis theorem to test overlap between triangle and box
     #need to test for overlap in these directions:
@@ -260,14 +232,6 @@
         return 1
     return 0 
 
-<<<<<<< HEAD
-
-@cython.boundscheck(False) 
-@cython.wraparound(False) 
-cdef float dot(float a[3], float b[3]) nogil:
-    cdef float out = ((a[0] * b[0]) + (a[1] * b[1]) + (a[2] * b[2]))
-    return out 
-=======
 @cython.boundscheck(False) 
 @cython.wraparound(False) 
 def _ctestTriangleVoxelIntersection(voxCent, halfSize, tri):
@@ -286,37 +250,16 @@
         verts[2][i] = tri[2,i]
 
     return bool(triBoxOverlap(&vC[0], &hS[0], &verts[0]))
->>>>>>> 1585e259
 
 
 @cython.boundscheck(False) 
 @cython.wraparound(False) 
-<<<<<<< HEAD
-cpdef filterTriangles(int[:,:] tris, 
-                         float[:,:] points, 
-                         float[:] vox_cent, 
-                         float[:] half_size):
-=======
 def _cyfilterTriangles(tris, points, vC, vS):
->>>>>>> 1585e259
     """
     Test if multiple triangles intersect voxel defined
     by centre vox_cent and half_size 
     """
     
-<<<<<<< HEAD
-    cdef Py_ssize_t t
-    cdef np.ndarray[char, ndim=1, cast=True] fltr = np.zeros(tris.shape[0], dtype=np.bool)
-    verts_array = np.empty((3,3), dtype=np.float32)
-    cdef float[:,:] verts = verts_array
-
-    for t in range(tris.shape[0]):
-        with nogil:
-            verts[0,:] = points[tris[t,0],:]
-            verts[1,:] = points[tris[t,1],:]
-            verts[2,:] = points[tris[t,2],:]
-        fltr[t] = tribox_overlap(vox_cent, half_size, verts_array)   
-=======
     cdef Py_ssize_t t, a, b, c, i 
     cdef np.ndarray[char, ndim=1, cast=True] fltr = \
         np.zeros(tris.shape[0], dtype=bool)
@@ -338,69 +281,12 @@
             tri[2][i] = points[c,i]
 
         fltr[t] = triBoxOverlap(&voxCent[0], &halfSize[0], &tri[0])     
->>>>>>> 1585e259
 
     return fltr 
 
 
 @cython.boundscheck(False) 
 @cython.wraparound(False) 
-<<<<<<< HEAD
-cpdef test_ray_tris_intersection(int[:,:] tris, float[:,:] points, 
-                                float[:] start, int ax1, int ax2):
-    """
-    Test if a ray intersects a group of triangles. With thanks to 
-    Tim Coalson, this is a direct port of his HCP wb_command code. 
-
-    Args: 
-        tris (np.array): 2D array of int32 triangle indices. 
-        points (np.array): 2D array of float32 triangle points. 
-        start (np.array): 3-vector of float32, ray origin 
-        ax1 (int): one of the axes (X1, Y2, Z3) ray does not travel along
-        ax2 (int): the other axis ray does not travel along 
-
-    Returns: 
-        (np.array), 1D of bool, length equal to triangles
-    """
-    
-
-    cdef np.ndarray[char, ndim=1, cast=True] fltr_array = \
-        np.zeros(tris.shape[0], dtype=np.bool)
-    cdef char[::] fltr = fltr_array
-    verts_array = np.empty((3,3), dtype=np.float32)
-    cdef float[:,:] verts = verts_array
-    cdef Py_ssize_t t,i,j,ti,tj 
-    cdef char intersection 
-
-    with nogil: 
-
-        for t in range(tris.shape[0]):
-            verts[0,:] = points[tris[t,0],:]
-            verts[1,:] = points[tris[t,1],:]
-            verts[2,:] = points[tris[t,2],:]
-            intersection = 0 
-            j = 2 
-            for i in range(3):
-
-                # if one vertex is on one side of the point in the x direction, 
-                # and the other is on the other side (equal case is treated as greater)
-                if ((verts[i,ax1] < start[ax1]) != (verts[j,ax1] < start[ax1])): 
-
-                    #reorient the segment consistently to get a consistent answer
-                    if (verts[i,ax1] < verts[j,ax1]):
-                        ti = i; tj = j;
-                    else:
-                        ti = j; tj = i;
-
-                    # if the point on the line described by the two vertices with 
-                    # the same x coordinate is above (greater y) than the test point
-                    if (((verts[ti,ax2] - verts[tj,ax2]) / (verts[ti,ax1] - verts[tj,ax1])) 
-                        * (start[ax1] - verts[tj,ax1]) + verts[tj,ax2] > start[ax2]):
-                        intersection = not intersection # even/odd winding rule
-    
-                # consecutive vertices, does 2,0 then 0,1 then 1,2
-                j = i
-=======
 def _cytestManyRayTriangleIntersections(int[:,:] tris, float[:,:] points, start, int ax1, int ax2):
     """
     Test if a ray intersects triangles. The ray originates from the point 
@@ -424,7 +310,6 @@
             tri[2][i] = points[c,i]
 
         fltr[t] = testRayTriangleIntersection(tri, &st[0], ax1, ax2)     
->>>>>>> 1585e259
 
             fltr[t] = intersection 
 
@@ -432,11 +317,7 @@
 
 @cython.boundscheck(False) 
 @cython.wraparound(False) 
-<<<<<<< HEAD
-cpdef quick_cross(float[::] a, float[::] b):
-=======
 def _quick_cross(float[::] a, float[::] b):
->>>>>>> 1585e259
     """
     Unsafe (no bounds check) cross product of a,b
     Args:
